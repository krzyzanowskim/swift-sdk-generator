//===----------------------------------------------------------------------===//
//
// This source file is part of the Swift open source project
//
// Copyright (c) 2022-2023 Apple Inc. and the Swift project authors
// Licensed under Apache License v2.0 with Runtime Library Exception
//
// See https://swift.org/LICENSE.txt for license information
// See https://swift.org/CONTRIBUTORS.txt for the list of Swift project authors
//
//===----------------------------------------------------------------------===//

import ArgumentParser
import Logging
import ServiceLifecycle
import SwiftSDKGenerator
import FoundationInternationalization

@main
struct GeneratorCLI: AsyncParsableCommand {
  static let configuration = CommandConfiguration(commandName: "swift-sdk-generator")

  @Option(help: "An arbitrary version number for informational purposes.")
  var bundleVersion = "0.0.1"

  @Flag(help: "Delegate to Docker for copying files for the target triple.")
  var withDocker: Bool = false

  @Option(help: "Container image from which to copy the target triple.")
  var fromContainerImage: String? = nil

  @Option(
    help: """
    Name of the SDK bundle. Defaults to a string composed of Swift version, Linux distribution, Linux release \
    and target CPU architecture.
    """
  )
  var sdkName: String? = nil

  @Flag(
    help: "Experimental: avoid cleaning up toolchain and SDK directories and regenerate the SDK bundle incrementally."
  )
  var incremental: Bool = false

  @Flag(name: .shortAndLong, help: "Provide verbose logging output.")
  var verbose = false

  @Option(
    help: """
    Branch of Swift to use when downloading nightly snapshots. Specify `development` for snapshots off the `main` \
    branch of Swift open source project repositories.
    """
  )
  var swiftBranch: String? = nil

  @Option(help: "Version of Swift to supply in the bundle.")
  var swiftVersion = "5.9.2-RELEASE"

  @Option(help: "Version of LLD linker to supply in the bundle.")
  var lldVersion = "17.0.5"

  @Option(
    help: """
    Linux distribution to use if the target platform is Linux. Available options: `ubuntu`, `rhel`. Default is `ubuntu`.
    """,
    transform: LinuxDistribution.Name.init(nameString:)
  )
  var linuxDistributionName = LinuxDistribution.Name.ubuntu

  @Option(
    help: """
    Version of the Linux distribution used as a target platform. Available options for Ubuntu: `20.04`, \
    `22.04` (default when `--linux-distribution-name` is `ubuntu`). Available options for RHEL: `ubi9` (default when \
    `--linux-distribution-name` is `rhel`).
    """
  )
  var linuxDistributionVersion: String?

  @Option(
    help: """
    CPU architecture of the host triple of the bundle. Defaults to a triple of the machine this generator is \
    running on if unspecified. Available options: \(
      Triple.CPU.allCases.map { "`\($0.rawValue)`" }.joined(separator: ", ")
    ).
    """
  )
  var hostArch: Triple.CPU? = nil

  @Option(
    help: """
    CPU architecture of the target triple of the bundle. Same as the host triple CPU architecture if unspecified. \
    Available options: \(Triple.CPU.allCases.map { "`\($0.rawValue)`" }.joined(separator: ", ")).
    """
  )
  var targetArch: Triple.CPU? = nil

  func run() async throws {
    let linuxDistributionDefaultVersion = switch self.linuxDistributionName {
    case .rhel:
      "ubi9"
    case .ubuntu:
      "22.04"
    }
    let linuxDistributionVersion = self.linuxDistributionVersion ?? linuxDistributionDefaultVersion
    let linuxDistribution = try LinuxDistribution(name: linuxDistributionName, version: linuxDistributionVersion)

    let elapsed = try await ContinuousClock().measure {
      let logger = Logger(label: "org.swift.swift-sdk-generator")
      let hostTriple = try await SwiftSDKGenerator.getHostTriple(explicitArch: hostArch, isVerbose: verbose)
      let targetTriple = Triple(
        cpu: targetArch ?? hostTriple.cpu,
        vendor: .unknown,
        os: .linux,
        environment: .gnu
      )
      let recipe = try LinuxRecipe(
        targetTriple: targetTriple,
        linuxDistribution: linuxDistribution,
        swiftVersion: swiftVersion,
        swiftBranch: swiftBranch,
        lldVersion: lldVersion,
        withDocker: withDocker,
        fromContainerImage: fromContainerImage
      )
      let generator = try await SwiftSDKGenerator(
        bundleVersion: self.bundleVersion,
        hostTriple: hostTriple,
        targetTriple: targetTriple,
        artifactID: self.sdkName ?? recipe.defaultArtifactID,
        isIncremental: self.incremental,
        isVerbose: self.verbose,
        logger: logger
      )

      let serviceGroup = ServiceGroup(
        configuration: .init(
          services: [.init(
            service: SwiftSDKGeneratorService(recipe: recipe, generator: generator),
            successTerminationBehavior: .gracefullyShutdownGroup
          )],
          cancellationSignals: [.sigint],
          logger: logger
        )
      )

      try await serviceGroup.run()
    }

    print("\nTime taken for this generator run: \(elapsed.formatted()).")
  }
}

<<<<<<< HEAD
extension Triple.CPU: ExpressibleByArgument {}
=======
extension Triple.CPU: ExpressibleByArgument {}

// FIXME: replace this with a call on `.formatted()` on `Duration` when it's available in swift-foundation.
import Foundation

extension Duration {
  var intervalString: String {
    let reference = Date()
    let date = Date(timeInterval: TimeInterval(self.components.seconds), since: reference)

    let components = Calendar.current.dateComponents([.hour, .minute, .second], from: reference, to: date)

    if let hours = components.hour, hours > 0 {
      return String(format: "%02d:%02d:%02d", hours, components.minute ?? 0, components.second ?? 0)
    } else if let minutes = components.minute, minutes > 0 {
      let seconds = components.second ?? 0
      return "\(minutes) minute\(minutes != 1 ? "s" : "") \(seconds) second\(seconds != 1 ? "s" : "")"
    } else {
      return "\(components.second ?? 0) seconds"
    }
  }
}

struct SwiftSDKGeneratorService: Service {
    let recipe: SwiftSDKRecipe
    let generator: SwiftSDKGenerator

    func run() async throws {
        try await generator.run(recipe: recipe)
    }
}
>>>>>>> 82189adf
<|MERGE_RESOLUTION|>--- conflicted
+++ resolved
@@ -150,31 +150,7 @@
   }
 }
 
-<<<<<<< HEAD
 extension Triple.CPU: ExpressibleByArgument {}
-=======
-extension Triple.CPU: ExpressibleByArgument {}
-
-// FIXME: replace this with a call on `.formatted()` on `Duration` when it's available in swift-foundation.
-import Foundation
-
-extension Duration {
-  var intervalString: String {
-    let reference = Date()
-    let date = Date(timeInterval: TimeInterval(self.components.seconds), since: reference)
-
-    let components = Calendar.current.dateComponents([.hour, .minute, .second], from: reference, to: date)
-
-    if let hours = components.hour, hours > 0 {
-      return String(format: "%02d:%02d:%02d", hours, components.minute ?? 0, components.second ?? 0)
-    } else if let minutes = components.minute, minutes > 0 {
-      let seconds = components.second ?? 0
-      return "\(minutes) minute\(minutes != 1 ? "s" : "") \(seconds) second\(seconds != 1 ? "s" : "")"
-    } else {
-      return "\(components.second ?? 0) seconds"
-    }
-  }
-}
 
 struct SwiftSDKGeneratorService: Service {
     let recipe: SwiftSDKRecipe
@@ -183,5 +159,4 @@
     func run() async throws {
         try await generator.run(recipe: recipe)
     }
-}
->>>>>>> 82189adf
+}