--- conflicted
+++ resolved
@@ -26,12 +26,8 @@
     .package(url: "https://github.com/apple/swift-nio.git", from: "2.58.0"),
     .package(url: "https://github.com/apple/swift-nio-extras.git", from: "1.19.0"),
     .package(url: "https://github.com/apple/swift-log.git", from: "1.5.3"),
-<<<<<<< HEAD
-    .package(url: "https://github.com/apple/swift-collections.git", from: "1.0.4"),
-    .package(url: "https://github.com/apple/swift-foundation.git", revision: "62500a5"),
-=======
     .package(url: "https://github.com/apple/swift-syntax.git", from: "509.0.2"),
->>>>>>> b01f1e73
+    .package(url: "https://github.com/apple/swift-foundation.git", revision: "9a9e3c1"),
   ],
   targets: [
     // Targets are the basic building blocks of a package. A target can define a module or a test suite.
@@ -41,13 +37,10 @@
       dependencies: [
         "SwiftSDKGenerator",
         .product(name: "ArgumentParser", package: "swift-argument-parser"),
-<<<<<<< HEAD
         .product(name: "FoundationInternationalization", package: "swift-foundation"),
-=======
       ],
       swiftSettings: [
         .enableExperimentalFeature("StrictConcurrency=complete"),
->>>>>>> b01f1e73
       ]
     ),
     .target(
